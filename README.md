<a href="https://www.sktime.net"><img src="https://github.com/sktime/sktime/blob/main/docs/source/images/sktime-logo.svg" width="175" align="right" /></a>

# Welcome to sktime

> A unified interface for machine learning with time series

<<<<<<< HEAD
:rocket: **Version 0.33.0 out now!** [Check out the release notes here](https://www.sktime.net/en/latest/changelog.html).
=======
:rocket: **Version 0.33.1 out now!** [Check out the release notes here](https://www.sktime.net/en/latest/changelog.html).
>>>>>>> 0f75b7ad

sktime is a library for time series analysis in Python. It provides a unified interface for multiple time series learning tasks. Currently, this includes time series classification, regression, clustering, annotation, and forecasting. It comes with [time series algorithms](https://www.sktime.net/en/stable/estimator_overview.html) and [scikit-learn] compatible tools to build, tune and validate time series models.

[scikit-learn]: https://scikit-learn.org/stable/

|  | **[Documentation](https://www.sktime.net/en/stable/users.html)** · **[Tutorials](https://www.sktime.net/en/stable/examples.html)** · **[Release Notes](https://www.sktime.net/en/stable/changelog.html)** |
|---|---|
| **Open&#160;Source** | [![BSD 3-clause](https://img.shields.io/badge/License-BSD%203--Clause-blue.svg)](https://github.com/sktime/sktime/blob/main/LICENSE) |
| **Tutorials** | [![Binder](https://mybinder.org/badge_logo.svg)](https://mybinder.org/v2/gh/sktime/sktime/main?filepath=examples) [![!youtube](https://img.shields.io/static/v1?logo=youtube&label=YouTube&message=tutorials&color=red)](https://www.youtube.com/playlist?list=PLKs3UgGjlWHqNzu0LEOeLKvnjvvest2d0) |
| **Community** | [![!discord](https://img.shields.io/static/v1?logo=discord&label=discord&message=chat&color=lightgreen)](https://discord.com/invite/54ACzaFsn7) [![!slack](https://img.shields.io/static/v1?logo=linkedin&label=LinkedIn&message=news&color=lightblue)](https://www.linkedin.com/company/scikit-time/)  |
| **CI/CD** | [![github-actions](https://img.shields.io/github/actions/workflow/status/sktime/sktime/wheels.yml?logo=github)](https://github.com/sktime/sktime/actions/workflows/wheels.yml) [![readthedocs](https://img.shields.io/readthedocs/sktime?logo=readthedocs)](https://www.sktime.net/en/latest/?badge=latest) [![platform](https://img.shields.io/conda/pn/conda-forge/sktime)](https://github.com/sktime/sktime) |
| **Code** |  [![!pypi](https://img.shields.io/pypi/v/sktime?color=orange)](https://pypi.org/project/sktime/) [![!conda](https://img.shields.io/conda/vn/conda-forge/sktime)](https://anaconda.org/conda-forge/sktime) [![!python-versions](https://img.shields.io/pypi/pyversions/sktime)](https://www.python.org/) [![!black](https://img.shields.io/badge/code%20style-black-000000.svg)](https://github.com/psf/black)  |
| **Downloads** | ![PyPI - Downloads](https://img.shields.io/pypi/dw/sktime) ![PyPI - Downloads](https://img.shields.io/pypi/dm/sktime) [![Downloads](https://static.pepy.tech/personalized-badge/sktime?period=total&units=international_system&left_color=grey&right_color=blue&left_text=cumulative%20(pypi))](https://pepy.tech/project/sktime) |
| **Citation** | [![!zenodo](https://zenodo.org/badge/DOI/10.5281/zenodo.3749000.svg)](https://doi.org/10.5281/zenodo.3749000) |

## :books: Documentation

| Documentation                        |                                                                |
|--------------------------------------| -------------------------------------------------------------- |
| :star: **[Tutorials]**               | New to sktime? Here's everything you need to know!              |
| :clipboard: **[Binder Notebooks]**   | Example notebooks to play with in your browser.              |
| :woman_technologist: **[Examples]**  | How to use sktime and its features.                             |
| :scissors: **[Extension Templates]** | How to build your own estimator using sktime's API.            |
| :control_knobs: **[API Reference]**  | The detailed reference for sktime's API.                        |
| :tv: **[Video Tutorial]**            | Our video tutorial from 2021 PyData Global.      |
| :hammer_and_wrench: **[Changelog]**  | Changes and version history.                                   |
| :deciduous_tree: **[Roadmap]**       | sktime's software and community development plan.                                   |
| :pencil: **[Related Software]**      | A list of related software. |

[tutorials]: https://www.sktime.net/en/latest/tutorials.html
[binder notebooks]: https://mybinder.org/v2/gh/sktime/sktime/main?filepath=examples
[examples]: https://www.sktime.net/en/latest/examples.html
[video tutorial]: https://github.com/sktime/sktime-tutorial-pydata-global-2021
[api reference]: https://www.sktime.net/en/latest/api_reference.html
[changelog]: https://www.sktime.net/en/latest/changelog.html
[roadmap]: https://www.sktime.net/en/latest/roadmap.html
[related software]: https://www.sktime.net/en/latest/related_software.html

## :speech_balloon: Where to ask questions

Questions and feedback are extremely welcome! We strongly believe in the value of sharing help publicly, as it allows a wider audience to benefit from it.

| Type                            | Platforms                               |
| ------------------------------- | --------------------------------------- |
| :bug: **Bug Reports**              | [GitHub Issue Tracker]                  |
| :sparkles: **Feature Requests & Ideas** | [GitHub Issue Tracker]                       |
| :woman_technologist: **Usage Questions**          | [GitHub Discussions] · [Stack Overflow] |
| :speech_balloon: **General Discussion**        | [GitHub Discussions] |
| :factory: **Contribution & Development** | `dev-chat` channel · [Discord] |
| :globe_with_meridians: **Meet-ups and collaboration sessions** | [Discord] - Fridays 13 UTC, dev/meet-ups channel |

[github issue tracker]: https://github.com/sktime/sktime/issues
[github discussions]: https://github.com/sktime/sktime/discussions
[stack overflow]: https://stackoverflow.com/questions/tagged/sktime
[discord]: https://discord.com/invite/54ACzaFsn7

## :dizzy: Features
Our objective is to enhance the interoperability and usability of the time series analysis ecosystem in its entirety. sktime provides a __unified interface for distinct but related time series learning tasks__. It features [__dedicated time series algorithms__](https://www.sktime.net/en/stable/estimator_overview.html) and __tools for composite model building__  such as pipelining, ensembling, tuning, and reduction, empowering users to apply an algorithm designed for one task to another.

sktime also provides **interfaces to related libraries**, for example [scikit-learn], [statsmodels], [tsfresh], [PyOD], and [fbprophet], among others.

[statsmodels]: https://www.statsmodels.org/stable/index.html
[tsfresh]: https://tsfresh.readthedocs.io/en/latest/
[pyod]: https://pyod.readthedocs.io/en/latest/
[fbprophet]: https://facebook.github.io/prophet/

| Module | Status | Links |
|---|---|---|
| **[Forecasting]** | stable | [Tutorial](https://www.sktime.net/en/latest/examples/01_forecasting.html) · [API Reference](https://www.sktime.net/en/latest/api_reference/forecasting.html) · [Extension Template](https://github.com/sktime/sktime/blob/main/extension_templates/forecasting.py)  |
| **[Time Series Classification]** | stable | [Tutorial](https://github.com/sktime/sktime/blob/main/examples/02_classification.ipynb) · [API Reference](https://www.sktime.net/en/latest/api_reference/classification.html) · [Extension Template](https://github.com/sktime/sktime/blob/main/extension_templates/classification.py) |
| **[Time Series Regression]** | stable | [API Reference](https://www.sktime.net/en/latest/api_reference/regression.html) |
| **[Transformations]** | stable | [Tutorial](https://github.com/sktime/sktime/blob/main/examples/03_transformers.ipynb) · [API Reference](https://www.sktime.net/en/latest/api_reference/transformations.html) · [Extension Template](https://github.com/sktime/sktime/blob/main/extension_templates/transformer.py)  |
| **[Parameter fitting]** | maturing | [API Reference](https://www.sktime.net/en/latest/api_reference/param_est.html) · [Extension Template](https://github.com/sktime/sktime/blob/main/extension_templates/transformer.py)  |
| **[Time Series Clustering]** | maturing | [API Reference](https://www.sktime.net/en/latest/api_reference/clustering.html) ·  [Extension Template](https://github.com/sktime/sktime/blob/main/extension_templates/clustering.py) |
| **[Time Series Distances/Kernels]** | maturing | [Tutorial](https://github.com/sktime/sktime/blob/main/examples/03_transformers.ipynb) · [API Reference](https://www.sktime.net/en/latest/api_reference/dists_kernels.html) · [Extension Template](https://github.com/sktime/sktime/blob/main/extension_templates/dist_kern_panel.py) |
| **[Time Series Alignment]** | experimental | [API Reference](https://www.sktime.net/en/latest/api_reference/alignment.html) · [Extension Template](https://github.com/sktime/sktime/blob/main/extension_templates/alignment.py) |
| **[Annotation]** | experimental | [Extension Template](https://github.com/sktime/sktime/blob/main/extension_templates/annotation.py) |
| **[Time Series Splitters]** | maturing | [Extension Template](https://github.com/sktime/sktime/blob/main/extension_templates/split.py) | |
| **[Distributions and simulation]** | experimental |  |

[forecasting]: https://github.com/sktime/sktime/tree/main/sktime/forecasting
[time series classification]: https://github.com/sktime/sktime/tree/main/sktime/classification
[time series regression]: https://github.com/sktime/sktime/tree/main/sktime/regression
[time series clustering]: https://github.com/sktime/sktime/tree/main/sktime/clustering
[annotation]: https://github.com/sktime/sktime/tree/main/sktime/annotation
[time series distances/kernels]: https://github.com/sktime/sktime/tree/main/sktime/dists_kernels
[time series alignment]: https://github.com/sktime/sktime/tree/main/sktime/alignment
[transformations]: https://github.com/sktime/sktime/tree/main/sktime/transformations
[distributions and simulation]: https://github.com/sktime/sktime/tree/main/sktime/proba
[time series splitters]: https://github.com/sktime/sktime/tree/main/sktime/split
[parameter fitting]: https://github.com/sktime/sktime/tree/main/sktime/param_est


## :hourglass_flowing_sand: Install sktime
For troubleshooting and detailed installation instructions, see the [documentation](https://www.sktime.net/en/latest/installation.html).

- **Operating system**: macOS X · Linux · Windows 8.1 or higher
- **Python version**: Python 3.8, 3.9, 3.10, 3.11, and 3.12 (only 64-bit)
- **Package managers**: [pip] · [conda] (via `conda-forge`)

[pip]: https://pip.pypa.io/en/stable/
[conda]: https://docs.conda.io/en/latest/

### pip
Using pip, sktime releases are available as source packages and binary wheels.
Available wheels are listed [here](https://pypi.org/simple/sktime/).

```bash
pip install sktime
```

or, with maximum dependencies,

```bash
pip install sktime[all_extras]
```

For curated sets of soft dependencies for specific learning tasks:

```bash
pip install sktime[forecasting]  # for selected forecasting dependencies
pip install sktime[forecasting,transformations]  # forecasters and transformers
```

or similar. Valid sets are:

* `forecasting`
* `transformations`
* `classification`
* `regression`
* `clustering`
* `param_est`
* `networks`
* `annotation`
* `alignment`

Cave: in general, not all soft dependencies for a learning task are installed,
only a curated selection.

### conda
You can also install sktime from `conda` via the `conda-forge` channel.
The feedstock including the build recipe and configuration is maintained
in [this conda-forge repository](https://github.com/conda-forge/sktime-feedstock).

```bash
conda install -c conda-forge sktime
```

or, with maximum dependencies,

```bash
conda install -c conda-forge sktime-all-extras
```

(as `conda` does not support dependency sets,
flexible choice of soft dependencies is unavailable via `conda`)

## :zap: Quickstart

### Forecasting

``` python
from sktime.datasets import load_airline
from sktime.forecasting.base import ForecastingHorizon
from sktime.forecasting.theta import ThetaForecaster
from sktime.split import temporal_train_test_split
from sktime.performance_metrics.forecasting import mean_absolute_percentage_error

y = load_airline()
y_train, y_test = temporal_train_test_split(y)
fh = ForecastingHorizon(y_test.index, is_relative=False)
forecaster = ThetaForecaster(sp=12)  # monthly seasonal periodicity
forecaster.fit(y_train)
y_pred = forecaster.predict(fh)
mean_absolute_percentage_error(y_test, y_pred)
>>> 0.08661467738190656
```

### Time Series Classification

```python
from sktime.classification.interval_based import TimeSeriesForestClassifier
from sktime.datasets import load_arrow_head
from sklearn.model_selection import train_test_split
from sklearn.metrics import accuracy_score

X, y = load_arrow_head()
X_train, X_test, y_train, y_test = train_test_split(X, y)
classifier = TimeSeriesForestClassifier()
classifier.fit(X_train, y_train)
y_pred = classifier.predict(X_test)
accuracy_score(y_test, y_pred)
>>> 0.8679245283018868
```

## :wave: How to get involved

There are many ways to join the sktime community. We follow the [all-contributors](https://github.com/all-contributors/all-contributors) specification: all kinds of contributions are welcome - not just code.

| Documentation              |                                                                |
| -------------------------- | --------------------------------------------------------------        |
| :gift_heart: **[Contribute]**        | How to contribute to sktime.          |
| :school_satchel:  **[Mentoring]** | New to open source? Apply to our mentoring program! |
| :date: **[Meetings]** | Join our discussions, tutorials, workshops, and sprints! |
| :woman_mechanic:  **[Developer Guides]**      | How to further develop sktime's code base.                             |
| :construction: **[Enhancement Proposals]** | Design a new feature for sktime. |
| :medal_sports: **[Contributors]** | A list of all contributors. |
| :raising_hand: **[Roles]** | An overview of our core community roles. |
| :money_with_wings: **[Donate]** | Fund sktime maintenance and development. |
| :classical_building: **[Governance]** | How and by whom decisions are made in sktime's community.   |

[contribute]: https://www.sktime.net/en/latest/get_involved/contributing.html
[donate]: https://opencollective.com/sktime
[extension templates]: https://github.com/sktime/sktime/tree/main/extension_templates
[developer guides]: https://www.sktime.net/en/latest/developer_guide.html
[contributors]: https://github.com/sktime/sktime/blob/main/CONTRIBUTORS.md
[governance]: https://www.sktime.net/en/latest/get_involved/governance.html
[mentoring]: https://github.com/sktime/mentoring
[meetings]: https://calendar.google.com/calendar/u/0/embed?src=sktime.toolbox@gmail.com&ctz=UTC
[enhancement proposals]: https://github.com/sktime/enhancement-proposals
[roles]: https://www.sktime.net/en/latest/about/team.html

## :trophy: Hall of fame

Thanks to all our community for all your wonderful contributions, PRs, issues, ideas.

<a href="https://github.com/sktime/sktime/graphs/contributors">
<img src="https://opencollective.com/sktime/contributors.svg?width=600&button=false" />
</a>
<br>

## :bulb: Project vision

* **By the community, for the community** -- developed by a friendly and collaborative community.
* The **right tool for the right task** -- helping users to diagnose their learning problem and suitable scientific model types.
* **Embedded in state-of-art ecosystems** and **provider of interoperable interfaces** -- interoperable with [scikit-learn], [statsmodels], [tsfresh], and other community favorites.
* **Rich model composition and reduction functionality** -- build tuning and feature extraction pipelines, solve forecasting tasks with [scikit-learn] regressors.
* **Clean, descriptive specification syntax** -- based on modern object-oriented design principles for data science.
* **Fair model assessment and benchmarking** -- build your models, inspect your models, check your models, and avoid pitfalls.
* **Easily extensible** -- easy extension templates to add your own algorithms compatible with sktime's API.<|MERGE_RESOLUTION|>--- conflicted
+++ resolved
@@ -4,11 +4,7 @@
 
 > A unified interface for machine learning with time series
 
-<<<<<<< HEAD
-:rocket: **Version 0.33.0 out now!** [Check out the release notes here](https://www.sktime.net/en/latest/changelog.html).
-=======
 :rocket: **Version 0.33.1 out now!** [Check out the release notes here](https://www.sktime.net/en/latest/changelog.html).
->>>>>>> 0f75b7ad
 
 sktime is a library for time series analysis in Python. It provides a unified interface for multiple time series learning tasks. Currently, this includes time series classification, regression, clustering, annotation, and forecasting. It comes with [time series algorithms](https://www.sktime.net/en/stable/estimator_overview.html) and [scikit-learn] compatible tools to build, tune and validate time series models.
 
