"""Machine type checkers for Series scitype.

Exports checkers for Series scitype:

check_dict: dict indexed by pairs of str
  1st element = mtype - str
  2nd element = scitype - str
elements are checker/validation functions for mtype

Function signature of all elements
check_dict[(mtype, scitype)]

Parameters
----------
obj - object to check
return_metadata - bool, optional, default=False
    if False, returns only "valid" return
    if True, returns all three return objects
    if str, list of str, metadata return dict is subset to keys in return_metadata
var_name: str, optional, default="obj" - name of input in error messages

Returns
-------
valid: bool - whether obj is a valid object of mtype/scitype
msg: str - error message if object is not valid, otherwise None
        returned only if return_metadata is True
metadata: dict - metadata about obj if valid, otherwise None
        returned only if return_metadata is True
    fields:
        "is_univariate": bool, True iff all series in panel have one variable
        "is_equally_spaced": bool, True iff all series indices are equally spaced
        "is_equal_length": bool, True iff all series in panel are of equal length
        "is_empty": bool, True iff one or more of the series in the panel are empty
        "is_one_series": bool, True iff there is only one series in the panel
        "has_nans": bool, True iff the panel contains NaN values
        "n_instances": int, number of instances in the panel
        "n_features": int, number of variables in series
        "feature_names": list of int or object, names of variables in series
"""

__author__ = ["fkiraly", "TonyBagnall"]

__all__ = ["check_dict"]

import numpy as np
import pandas as pd
from pandas.core.dtypes.cast import is_nested_object

from sktime.datatypes._common import _req, _ret
from sktime.datatypes._dtypekind import (
    _get_feature_kind,
    _get_panel_dtypekind,
    _pandas_dtype_to_kind,
)
from sktime.datatypes._series._check import (
    _index_equally_spaced,
    check_pddataframe_series,
)
from sktime.utils.dependencies import _check_soft_dependencies
from sktime.utils.validation.series import is_in_valid_index_types, is_integer_index

VALID_MULTIINDEX_TYPES = (pd.RangeIndex, pd.Index)
VALID_INDEX_TYPES = (pd.RangeIndex, pd.PeriodIndex, pd.DatetimeIndex)


def is_in_valid_multiindex_types(x) -> bool:
    """Check that the input type belongs to the valid multiindex types."""
    return isinstance(x, VALID_MULTIINDEX_TYPES) or is_integer_index(x)


def _list_all_equal(obj):
    """Check whether elements of list are all equal.

    Parameters
    ----------
    obj: list - assumed, not checked

    Returns
    -------
    bool, True if elements of obj are all equal
    """
    if len(obj) < 2:
        return True

    return np.all([s == obj[0] for s in obj])


check_dict = dict()


def check_dflist_panel(obj, return_metadata=False, var_name="obj"):
    if not isinstance(obj, list):
        msg = f"{var_name} must be list of pd.DataFrame, found {type(obj)}"
        return _ret(False, msg, None, return_metadata)

    n = len(obj)

    bad_inds = [i for i in range(n) if not isinstance(obj[i], pd.DataFrame)]

    if len(bad_inds) > 0:
        msg = f"{var_name}[i] must pd.DataFrame, but found other types at i={bad_inds}"
        return _ret(False, msg, None, return_metadata)

    check_res = [check_pddataframe_series(s, return_metadata=True) for s in obj]
    bad_inds = [i for i in range(n) if not check_res[i][0]]

    if len(bad_inds) > 0:
        msg = f"{var_name}[i] must be Series of mtype pd.DataFrame, not at i={bad_inds}"
        return _ret(False, msg, None, return_metadata)

    metadata = dict()
    if _req("is_univariate", return_metadata):
        metadata["is_univariate"] = np.all(
            [res[2]["is_univariate"] for res in check_res]
        )
    if _req("is_equally_spaced", return_metadata):
        metadata["is_equally_spaced"] = np.all(
            [res[2]["is_equally_spaced"] for res in check_res]
        )
    if _req("is_equal_length", return_metadata):
        metadata["is_equal_length"] = _list_all_equal([len(s) for s in obj])
    if _req("is_empty", return_metadata):
        metadata["is_empty"] = np.any([res[2]["is_empty"] for res in check_res])
    if _req("has_nans", return_metadata):
        metadata["has_nans"] = np.any([res[2]["has_nans"] for res in check_res])
    if _req("is_one_series", return_metadata):
        metadata["is_one_series"] = n == 1
    if _req("n_panels", return_metadata):
        metadata["n_panels"] = 1
    if _req("is_one_panel", return_metadata):
        metadata["is_one_panel"] = True
    if _req("n_instances", return_metadata):
        metadata["n_instances"] = n
    if _req("n_features", return_metadata):
        metadata["n_features"] = len(obj[0].columns)
    if _req("feature_names", return_metadata):
        metadata["feature_names"] = obj[0].columns.to_list()
    if _req("dtypekind_dfip", return_metadata):
        metadata["dtypekind_dfip"] = _get_panel_dtypekind(obj, "df-list")
    if _req("feature_kind", return_metadata):
        dtype_kind = _get_panel_dtypekind(obj, "df-list")
        metadata["feature_kind"] = _get_feature_kind(dtype_kind)

    return _ret(True, None, metadata, return_metadata)


check_dict[("df-list", "Panel")] = check_dflist_panel


def check_numpy3d_panel(obj, return_metadata=False, var_name="obj"):
    if not isinstance(obj, np.ndarray):
        msg = f"{var_name} must be a numpy.ndarray, found {type(obj)}"
        return _ret(False, msg, None, return_metadata)

    if not len(obj.shape) == 3:
        msg = f"{var_name} must be a 3D numpy.ndarray, but found {len(obj.shape)}D"
        return _ret(False, msg, None, return_metadata)

    # we now know obj is a 3D np.ndarray
    metadata = dict()
    if _req("is_empty", return_metadata):
        metadata["is_empty"] = len(obj) < 1 or obj.shape[1] < 1 or obj.shape[2] < 1
    if _req("is_univariate", return_metadata):
        metadata["is_univariate"] = obj.shape[1] < 2
    # np.arrays are considered equally spaced and equal length by assumption
    if _req("is_equally_spaced", return_metadata):
        metadata["is_equally_spaced"] = True
    if _req("is_equal_length", return_metadata):
        metadata["is_equal_length"] = True

    if _req("n_instances", return_metadata):
        metadata["n_instances"] = obj.shape[0]
    if _req("is_one_series", return_metadata):
        metadata["is_one_series"] = obj.shape[0] == 1
    if _req("n_panels", return_metadata):
        metadata["n_panels"] = 1
    if _req("is_one_panel", return_metadata):
        metadata["is_one_panel"] = True
    if _req("n_features", return_metadata):
        metadata["n_features"] = obj.shape[1]
    if _req("feature_names", return_metadata):
        metadata["feature_names"] = list(range(obj.shape[1]))
    if _req("dtypekind_dfip", return_metadata):
        metadata["dtypekind_dfip"] = _get_panel_dtypekind(obj, "numpy3D")
    if _req("feature_kind", return_metadata):
        dtype_kind = _get_panel_dtypekind(obj, "numpy3D")
        metadata["feature_kind"] = _get_feature_kind(dtype_kind)

    # check whether there any nans; only if requested
    if _req("has_nans", return_metadata):
        metadata["has_nans"] = pd.isnull(obj).any()

    return _ret(True, None, metadata, return_metadata)


check_dict[("numpy3D", "Panel")] = check_numpy3d_panel


def check_pdmultiindex_panel(obj, return_metadata=False, var_name="obj", panel=True):
    if not isinstance(obj, pd.DataFrame):
        msg = f"{var_name} must be a pd.DataFrame, found {type(obj)}"
        return _ret(False, msg, None, return_metadata)

    if not isinstance(obj.index, pd.MultiIndex):
        msg = f"{var_name} must have a MultiIndex, found {type(obj.index)}"
        return _ret(False, msg, None, return_metadata)

    # check to delineate from nested_univ mtype (Hierarchical)
    # pd.DataFrame mtype allows object dtype,
    # but if we allow object dtype with Panel entries,
    # the mtype becomes ambiguous, i.e., non-delineable from nested_univ
    if np.prod(obj.shape) > 0 and isinstance(obj.iloc[0, 0], (pd.Series, pd.DataFrame)):
        msg = f"{var_name} cannot contain nested pd.Series or pd.DataFrame"
        return _ret(False, msg, None, return_metadata)

    index = obj.index

    # check that columns are unique
    col_names = obj.columns
    if not col_names.is_unique:
        msg = f"{var_name} must have unique column indices, but found {col_names}"
        return _ret(False, msg, None, return_metadata)

    # check that there are precisely two index levels
    nlevels = index.nlevels
    if panel is True and not nlevels == 2:
        msg = f"{var_name} must have a MultiIndex with 2 levels, found {nlevels}"
        return _ret(False, msg, None, return_metadata)
    elif panel is False and not nlevels > 2:
        msg = (
            f"{var_name} must have a MultiIndex with 3 or more levels, found {nlevels}"
        )
        return _ret(False, msg, None, return_metadata)

    # check whether the time index is of valid type
    if not is_in_valid_index_types(index.levels[-1]):
        msg = (
            f"{type(index)} is not supported for {var_name}, use "
            f"one of {VALID_INDEX_TYPES} or integer index instead."
        )
        return _ret(False, msg, None, return_metadata)

    # check instance index being integer or range index
    inst_inds = index.levels[0]
    if not is_in_valid_multiindex_types(inst_inds):
        msg = (
            f"instance index (first/highest index) must be {VALID_MULTIINDEX_TYPES}, "
            f"integer index, but found {type(inst_inds)}"
        )
        return _ret(False, msg, None, return_metadata)

    # check if time index is monotonic increasing for each group
    if not index.is_monotonic_increasing:
        index_frame = index.to_frame()
        if (
            not index_frame.groupby(level=list(range(index.nlevels - 1)), sort=False)[
                index_frame.columns[-1]
            ]
            .is_monotonic_increasing.astype(bool)
            .all()
        ):
            msg = (
                f"The (time) index of {var_name} must be sorted monotonically "
                f"increasing. Use {var_name}.sort_index() to sort the index, or "
                f"{var_name}.duplicated() to find duplicates."
            )
            return _ret(False, msg, None, return_metadata)

    metadata = dict()

    if _req("is_univariate", return_metadata):
        metadata["is_univariate"] = len(obj.columns) < 2
    if _req("is_empty", return_metadata):
        metadata["is_empty"] = len(index) < 1 or len(obj.columns) < 1
    if _req("has_nans", return_metadata):
        metadata["has_nans"] = obj.isna().values.any()
    if _req("n_features", return_metadata):
        metadata["n_features"] = len(obj.columns)
    if _req("feature_names", return_metadata):
        metadata["feature_names"] = obj.columns.to_list()
    if _req("dtypekind_dfip", return_metadata):
        metadata["dtypekind_dfip"] = _get_panel_dtypekind(obj, "pd-multiindex")
    if _req("feature_kind", return_metadata):
        dtype_kind = _get_panel_dtypekind(obj, "pd-multiindex")
        metadata["feature_kind"] = _get_feature_kind(dtype_kind)

    # check whether index is equally spaced or if there are any nans
    #   compute only if needed
    requires_series_grps = [
        "n_instances",
        "is_one_series",
        "is_equal_length",
        "is_equally_spaced",
    ]
    if _req(requires_series_grps, return_metadata):
        levels = list(range(index.nlevels - 1))
        if len(levels) == 1:
            levels = levels[0]
        series_groups = obj.groupby(level=levels, sort=False)
        n_series = series_groups.ngroups

        if _req("n_instances", return_metadata):
            metadata["n_instances"] = n_series
        if _req("is_one_series", return_metadata):
            metadata["is_one_series"] = n_series == 1
        if _req("is_equal_length", return_metadata):
            metadata["is_equal_length"] = _list_all_equal(
                series_groups.size().to_numpy()
            )
        if _req("is_equally_spaced", return_metadata):
            metadata["is_equally_spaced"] = all(
                _index_equally_spaced(group.index.get_level_values(-1))
                for _, group in series_groups
            )

    requires_panel_grps = ["n_panels", "is_one_panel"]
    if _req(requires_panel_grps, return_metadata):
        if panel:
            n_panels = 1
        else:
            panel_groups = obj.groupby(level=list(range(index.nlevels - 2)), sort=False)
            n_panels = panel_groups.ngroups

        if _req("n_panels", return_metadata):
            metadata["n_panels"] = n_panels
        if _req("is_one_panel", return_metadata):
            metadata["is_one_panel"] = n_panels == 1

    return _ret(True, None, metadata, return_metadata)


check_dict[("pd-multiindex", "Panel")] = check_pdmultiindex_panel


def are_columns_nested(X):
    """Check whether any cells have nested structure in each DataFrame column.

    Parameters
    ----------
    X : pd.DataFrame
        DataFrame to check for nested data structures.

    Returns
    -------
    any_nested : bool
        If True, at least one column is nested.
        If False, no nested columns.
    """
    any_nested = any(is_nested_object(series) for _, series in X.items())
    return any_nested


def _nested_dataframe_has_unequal(X: pd.DataFrame) -> bool:
    """Check whether an input nested DataFrame of Series has unequal length series.

    Parameters
    ----------
    X : pd.DataFrame where each cell is a pd.Series

    Returns
    -------
    True if x contains any NaNs, False otherwise.
    """
    rows = len(X)
    cols = len(X.columns)
    s = X.iloc[0, 0]
    length = len(s)

    for i in range(0, rows):
        for j in range(0, cols):
            s = X.iloc[i, j]
            temp = len(s)
            if temp != length:
                return True
    return False


def _nested_dataframe_has_nans(X: pd.DataFrame) -> bool:
    """Check whether an input pandas of Series has nans.

    Parameters
    ----------
    X : pd.DataFrame where each cell is a pd.Series

    Returns
    -------
    True if x contains any NaNs, False otherwise.
    """
    cases = len(X)
    dimensions = len(X.columns)
    for i in range(cases):
        for j in range(dimensions):
            s = X.iloc[i, j]
            if hasattr(s, "size"):
                for k in range(s.size):
                    if pd.isna(s.iloc[k]):
                        return True
            elif pd.isna(s):
                return True
    return False


def is_nested_dataframe(obj, return_metadata=False, var_name="obj"):
    """Check whether the input is a nested DataFrame.

    To allow for a mixture of nested and primitive columns types the
    the considers whether any column is a nested np.ndarray or pd.Series.

    Column is consider nested if any cells in column have a nested structure.

    Parameters
    ----------
    X: Input that is checked to determine if it is a nested DataFrame.

    Returns
    -------
    bool: Whether the input is a nested DataFrame
    """
    # If not a DataFrame we know is_nested_dataframe is False
    if not isinstance(obj, pd.DataFrame):
        msg = f"{var_name} must be a pd.DataFrame, found {type(obj)}"
        return _ret(False, msg, None, return_metadata)
    # Otherwise we'll see if any column has a nested structure in first row
    else:
        if not all([i == "object" for i in obj.dtypes]):
            msg = f"{var_name} All columns must be object, found {type(obj)}"
            return _ret(False, msg, None, return_metadata)

        if not are_columns_nested(obj):
            msg = f"{var_name} entries must be pd.Series"
            return _ret(False, msg, None, return_metadata)

    # check that columns are unique
    if not obj.columns.is_unique:
        msg = f"{var_name} must have unique column indices, but found {obj.columns}"
        return _ret(False, msg, None, return_metadata)

    # Check instance index is unique
    if not obj.index.is_unique:
        msg = (
            f"The instance index of {var_name} must be unique, "
            f"but found duplicates. Use {var_name}.duplicated() "
            f"to find the duplicates."
        )
        return _ret(False, msg, None, return_metadata)

    metadata = dict()
    if _req("is_univariate", return_metadata):
        metadata["is_univariate"] = obj.shape[1] < 2
    if _req("n_instances", return_metadata):
        metadata["n_instances"] = len(obj)
    if _req("is_one_series", return_metadata):
        metadata["is_one_series"] = len(obj) == 1
    if _req("n_panels", return_metadata):
        metadata["n_panels"] = 1
    if _req("is_one_panel", return_metadata):
        metadata["is_one_panel"] = True
    if _req("has_nans", return_metadata):
        metadata["has_nans"] = _nested_dataframe_has_nans(obj)
    if _req("is_equal_length", return_metadata):
        metadata["is_equal_length"] = not _nested_dataframe_has_unequal(obj)
    if _req("n_features", return_metadata):
        metadata["n_features"] = len(obj.columns)
    if _req("feature_names", return_metadata):
        metadata["feature_names"] = obj.columns.to_list()
    if _req("dtypekind_dfip", return_metadata):
        metadata["dtypekind_dfip"] = _get_panel_dtypekind(obj, "nested_univ")
    if _req("feature_kind", return_metadata):
        dtype_kind = _get_panel_dtypekind(obj, "nested_univ")
        metadata["feature_kind"] = _get_feature_kind(dtype_kind)

    # todo: this is temporary override, proper is_empty logic needs to be added
    if _req("is_empty", return_metadata):
        metadata["is_empty"] = False
    if _req("is_equally_spaced", return_metadata):
        metadata["is_equally_spaced"] = True
    # end hacks

    return _ret(True, None, metadata, return_metadata)


check_dict[("nested_univ", "Panel")] = is_nested_dataframe


def check_numpyflat_Panel(obj, return_metadata=False, var_name="obj"):
    if not isinstance(obj, np.ndarray):
        msg = f"{var_name} must be a numpy.ndarray, found {type(obj)}"
        return _ret(False, msg, None, return_metadata)

    if not len(obj.shape) == 2:
        msg = f"{var_name} must be a 2D numpy.ndarray, but found {len(obj.shape)}D"
        return _ret(False, msg, None, return_metadata)

    # we now know obj is a 2D np.ndarray
    metadata = dict()
    if _req("is_empty", return_metadata):
        metadata["is_empty"] = len(obj) < 1 or obj.shape[1] < 1
    if _req("is_univariate", return_metadata):
        metadata["is_univariate"] = True
    if _req("n_features", return_metadata):
        metadata["n_features"] = 1
    if _req("feature_names", return_metadata):
        metadata["feature_names"] = [0]
    if _req("dtypekind_dfip", return_metadata):
        metadata["dtypekind_dfip"] = _get_panel_dtypekind(obj, "numpyflat")
    if _req("feature_kind", return_metadata):
        dtype_kind = _get_panel_dtypekind(obj, "numpyflat")
        metadata["feature_kind"] = _get_feature_kind(dtype_kind)
    # np.arrays are considered equally spaced, equal length, by assumption
    if _req("is_equally_spaced", return_metadata):
        metadata["is_equally_spaced"] = True
    if _req("is_equal_length", return_metadata):
        metadata["is_equal_length"] = True
    if _req("n_instances", return_metadata):
        metadata["n_instances"] = obj.shape[0]
    if _req("is_one_series", return_metadata):
        metadata["is_one_series"] = obj.shape[0] == 1
    if _req("n_panels", return_metadata):
        metadata["n_panels"] = 1
    if _req("is_one_panel", return_metadata):
        metadata["is_one_panel"] = True
    if _req("has_nans", return_metadata):
        metadata["has_nans"] = np.isnan(obj).any()

    return _ret(True, None, metadata, return_metadata)


check_dict[("numpyflat", "Panel")] = check_numpyflat_Panel

if _check_soft_dependencies("dask", severity="none"):
    from sktime.datatypes._adapter.dask_to_pd import check_dask_frame

    def check_dask_panel(obj, return_metadata=False, var_name="obj"):
        return check_dask_frame(
            obj=obj,
            return_metadata=return_metadata,
            var_name=var_name,
            scitype="Panel",
        )

    check_dict[("dask_panel", "Panel")] = check_dask_panel

if _check_soft_dependencies("polars", severity="none"):
    import polars as pl

    from sktime.datatypes._adapter.polars import check_polars_frame, get_mi_cols

<<<<<<< HEAD
    def check_polars_panel(obj, return_metadata=False, var_name="obj", panel=True):
=======
    def check_polars_panel(obj, return_metadata=False, var_name="obj", scitype="Panel"):
>>>>>>> 0f75b7ad
        metadict = check_polars_frame(
            obj=obj,
            return_metadata=return_metadata,
            var_name=var_name,
<<<<<<< HEAD
            scitype="Panel",
=======
            scitype=scitype,
>>>>>>> 0f75b7ad
        )

        if isinstance(metadict, tuple) and metadict[0]:
            requires_series_grps = [
                "n_instances",
                "is_one_series",
                "is_equal_length",
                "is_equally_spaced",
            ]

            if _req(requires_series_grps, return_metadata):
                if isinstance(obj, pl.LazyFrame):
                    for key in requires_series_grps:
                        metadict[1][key] = "NA"
                else:
                    mi_cols = get_mi_cols(obj)
                    levels = mi_cols[:-1]
                    if len(mi_cols) == 1:
                        levels = levels[0]
                    series_groups = obj.group_by(levels).agg(
                        [
                            pl.col(mi_cols[-1]).alias(
                                "level_values"
                            ),  # index values in each level
                            pl.len().alias("size"),  # Calculate the size of each group
                        ]
                    )
                    n_series = series_groups.shape[0]

                    if _req("n_instances", return_metadata):
                        metadict[2]["n_instances"] = n_series
                    if _req("is_one_series", return_metadata):
                        metadict[2]["is_one_series"] = n_series == 1
                    if _req("is_equal_length", return_metadata):
                        metadict[2]["is_equal_length"] = _list_all_equal(
                            series_groups["size"].to_numpy()
                        )
                    if _req("is_equally_spaced", return_metadata):
                        metadict[2]["is_equally_spaced"] = "NA"

            requires_panel_grps = ["n_panels", "is_one_panel"]
            if _req(requires_panel_grps, return_metadata):
                if isinstance(obj, pl.LazyFrame):
                    for key in requires_panel_grps:
                        metadict[1][key] = "NA"
                else:
<<<<<<< HEAD
                    if panel:
=======
                    if scitype == "Panel":
>>>>>>> 0f75b7ad
                        n_panels = 1
                    else:
                        mi_cols = get_mi_cols(obj)
                        panel_groups = obj.group_by(mi_cols[:-2]).agg(
                            [pl.col(mi_cols[-2])]
                        )
                        n_panels = panel_groups.shape[0]

                    if _req("n_panels", return_metadata):
                        metadict[2]["n_panels"] = n_panels
                    if _req("is_one_panel", return_metadata):
                        metadict[2]["is_one_panel"] = n_panels == 1

        return metadict

    check_dict[("polars_panel", "Panel")] = check_polars_panel

if _check_soft_dependencies("gluonts", severity="none"):
    from sktime.datatypes._dtypekind import DtypeKind

    def check_gluonTS_listDataset_panel(obj, return_metadata=False, var_name="obj"):
        metadata = dict()

        if (
            not isinstance(obj, list)
            or not isinstance(obj[0], dict)
            or "target" not in obj[0]
            or len(obj[0]["target"]) <= 1
        ):
            msg = f"{var_name} must be a gluonts.ListDataset, found {type(obj)}"
            return _ret(False, msg, None, return_metadata)

        # Check if there are no time series in the ListDataset
        if _req("is_empty", return_metadata):
            metadata["is_empty"] = len(obj) < 1

        if _req("is_univariate", return_metadata):
            # Check first if the ListDataset is empty
            if len(obj) < 1:
                metadata["is_univariate"] = True

            # Check the first time-series for total features
            else:
                metadata["is_univariate"] = obj[0]["target"].shape[1] == 1

        req_n_feat = ["n_features", "feature_names", "feature_kind", "dtypekind_dfip"]
        if _req(req_n_feat, return_metadata):
            # Check first if the ListDataset is empty
            if len(obj) < 1:
                n_features = 0
            else:
                n_features = obj[0]["target"].shape[1]

        if _req("n_features", return_metadata):
            metadata["n_features"] = n_features

        if _req(["dtypekind_dfip", "feature_kind"], return_metadata):
            dtypes = []

            # Each entry in a ListDataset is formed with an ndarray.
            # Basing off definitions in _dtypekind, assigning values of FLOAT

            dtypes.extend([DtypeKind.FLOAT] * len(obj))

            if _req("dtypekind_dfip", return_metadata):
                metadata["dtypekind_dfip"] = dtypes

            if _req("feature_kind", return_metadata):
                metadata["feature_kind"] = _get_feature_kind(dtypes)

        if _req("n_instances", return_metadata):
            metadata["n_instances"] = len(obj)

        if _req("n_panels", return_metadata):
            metadata["n_panels"] = len(obj)

        if _req("feature_names", return_metadata):
            # Check first if the ListDataset is empty
            if len(obj) < 1:
                metadata["feature_names"] = []
            else:
                metadata["feature_names"] = [f"value_{i}" for i in range(n_features)]

        for series in obj:
            # check that no dtype is object
            if series["target"].dtype == "object":
                msg = f"{var_name} should not have column of 'object' dtype"
                return _ret(False, msg, None, return_metadata)

        # For a GluonTS ListDataset, only a start date and frequency is set
        # so everything should thus be equally spaced
        if _req("is_equally_spaced", return_metadata):
            metadata["is_equally_spaced"] = True

        if _req("has_nans", return_metadata):
            for series in obj:
                metadata["has_nans"] = pd.isnull(series["target"]).any()

                # Break out if at least 1 time series has NaN values
                if metadata["has_nans"]:
                    break

        return _ret(True, None, metadata, return_metadata)

    check_dict[("gluonts_ListDataset_panel", "Panel")] = check_gluonTS_listDataset_panel

    def check_gluonTS_pandasDataset_panel(obj, return_metadata=False, var_name="obj"):
        # Importing required libraries
        from gluonts.dataset.pandas import PandasDataset

        metadata = dict()

        # Check for type correctness
        if not isinstance(obj, PandasDataset):
            msg = f"{var_name} must be a gluonts.PandasDataset, found {type(obj)}"
            return _ret(False, msg, None, return_metadata)

        if not hasattr(obj._data_entries.iterable, "iterable"):
            msg = f"{var_name} must be formed with a multiindex DataFrame to "
            +"be a valid `pandasDataset_panel`"
            return _ret(False, msg, None, return_metadata)

        # Convert to a pandas DF for easier checks
        df = obj._data_entries.iterable.iterable

        # Check if there are no values
        if _req("is_empty", return_metadata):
            metadata["is_empty"] = len(obj._data_entries) == 0

        if _req("is_univariate", return_metadata):
            metadata["is_univariate"] = len(df[0][1].columns) == 1

        req_n_feat = ["n_features", "feature_kind", "dtypekind_dfip"]

        if _req(req_n_feat, return_metadata):
            n_features = len(df[0][1].columns)

        if _req("n_features", return_metadata):
            metadata["n_features"] = n_features

        if _req("dtypekind_dfip", return_metadata):
            index_cols_count = len(df[0][1].columns)

            # slicing off additional index columns
            dtype_list = df[0][1].dtypes.to_list()[index_cols_count:]

            metadata["dtypekind_dfip"] = _pandas_dtype_to_kind(dtype_list)

        if _req("feature_kind", return_metadata):
            dtype_list = df[0][1].dtypes.to_list()[index_cols_count:]
            dtype_kind = _pandas_dtype_to_kind(dtype_list)
            metadata["feature_kind"] = _get_feature_kind(dtype_kind)

        if _req("n_instances", return_metadata):
            metadata["n_instances"] = len(df)

        if _req("n_panels", return_metadata):
            metadata["n_panels"] = len(df)

        if _req("feature_names", return_metadata):
            metadata["feature_names"] = df[0][1].columns

        if _req("is_equally_spaced", return_metadata):
            metadata["is_equally_spaced"] = True

        if _req("has_nans", return_metadata):
            metadata["has_nans"] = False

        return _ret(True, None, metadata, return_metadata)

    check_dict[("gluonts_PandasDataset_panel", "Panel")] = (
        check_gluonTS_pandasDataset_panel
    )<|MERGE_RESOLUTION|>--- conflicted
+++ resolved
@@ -545,20 +545,12 @@
 
     from sktime.datatypes._adapter.polars import check_polars_frame, get_mi_cols
 
-<<<<<<< HEAD
-    def check_polars_panel(obj, return_metadata=False, var_name="obj", panel=True):
-=======
     def check_polars_panel(obj, return_metadata=False, var_name="obj", scitype="Panel"):
->>>>>>> 0f75b7ad
         metadict = check_polars_frame(
             obj=obj,
             return_metadata=return_metadata,
             var_name=var_name,
-<<<<<<< HEAD
-            scitype="Panel",
-=======
             scitype=scitype,
->>>>>>> 0f75b7ad
         )
 
         if isinstance(metadict, tuple) and metadict[0]:
@@ -605,11 +597,7 @@
                     for key in requires_panel_grps:
                         metadict[1][key] = "NA"
                 else:
-<<<<<<< HEAD
-                    if panel:
-=======
                     if scitype == "Panel":
->>>>>>> 0f75b7ad
                         n_panels = 1
                     else:
                         mi_cols = get_mi_cols(obj)
