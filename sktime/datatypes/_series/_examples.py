--- conflicted
+++ resolved
@@ -96,11 +96,6 @@
             coords=[[0, 1, 2, 3], ["a"]],
         )
 
-<<<<<<< HEAD
-if _check_soft_dependencies("polars>=0.20", severity="none"):
-    from polars import DataFrame
-=======
->>>>>>> 0f75b7ad
 
 class _SeriesUnivDaskSeries(_SeriesUniv):
     _tags = {
@@ -208,15 +203,10 @@
     def build(self):
         import xarray as xr
 
-<<<<<<< HEAD
-if _check_soft_dependencies("polars>=0.20", severity="none"):
-    from polars import DataFrame
-=======
         return xr.DataArray(
             [[1, 3], [4, 7], [0.5, 2], [-3, -3 / 7]],
             coords=[[0, 1, 2, 3], ["a", "b"]],
         )
->>>>>>> 0f75b7ad
 
 
 class _SeriesMultiDaskSeries(_SeriesMulti):
@@ -331,11 +321,6 @@
             coords=[[0, 1, 2, 3], ["a", "b"]],
         )
 
-<<<<<<< HEAD
-if _check_soft_dependencies("polars>=0.20", severity="none"):
-    from polars import DataFrame
-=======
->>>>>>> 0f75b7ad
 
 class _SeriesMultiPosDaskSeries(_SeriesMultiPos):
     _tags = {
@@ -444,15 +429,10 @@
     def build(self):
         import xarray as xr
 
-<<<<<<< HEAD
-if _check_soft_dependencies("polars>=0.20", severity="none"):
-    from polars import DataFrame
-=======
         return xr.DataArray(
             [[1], [4], [0.5], [3]],
             coords=[[0, 1, 2, 3], ["a"]],
         )
->>>>>>> 0f75b7ad
 
 
 class _SeriesUnivPosPlDataFrame(_SeriesUnivPos):
